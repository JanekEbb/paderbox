"""A setuptools based setup module.

See:
https://packaging.python.org/en/latest/distributing.html
https://github.com/pypa/sampleproject
"""

# Always prefer setuptools over distutils
from distutils.core import setup
from setuptools import find_packages
# To use a consistent encoding
from codecs import open
from os import path
import numpy
from Cython.Build import cythonize

here = path.abspath(path.dirname(__file__))

# Get the long description from the relevant file
with open(path.join(here, 'DESCRIPTION.rst'), encoding='utf-8') as f:
    long_description = f.read()

setup(
    name='nt',

    # Versions should comply with PEP440.  For a discussion on single-sourcing
    # the version across setup.py and the project code, see
    # https://packaging.python.org/en/latest/single_source_version.html
    version='0.0.0',

    description='Collection of utilities in the nt department',
    long_description=long_description,

    # The project's main homepage.
    url='http://nt.upb.de/',

    # Author details
    author='Department of Communications Engineering',
    author_email='sek@nt.upb.de',

    # Choose your license
    license='MIT',

    # See https://pypi.python.org/pypi?%3Aaction=list_classifiers
    classifiers=[
        # How mature is this project? Common values are
        #   3 - Alpha
        #   4 - Beta
        #   5 - Production/Stable
        'Development Status :: 3 - Alpha',

        # Indicate who your project is intended for
        'Intended Audience :: Developers',
        'Topic :: Software Development :: Build Tools',

        # Pick your license as you wish (should match "license" above)
        'License :: OSI Approved :: MIT License',

        # Specify the Python versions you support here. In particular, ensure
        # that you indicate whether you support Python 2, Python 3 or both.
        'Programming Language :: Python :: 3.5',
    ],

    # What does your project relate to?
    keywords='sample setuptools development',

    # You can just specify the packages manually here if your project is
    # simple. Or you can use find_packages().
    packages=find_packages(exclude=['contrib', 'docs', 'tests*']),

    # List run-time dependencies here.  These will be installed by pip when
    # your project is installed. For an analysis of "install_requires" vs pip's
    # requirements files see:
    # https://packaging.python.org/en/latest/requirements.html
    install_requires=['numpy', 'bokeh', 'tabulate',
                      'chainer', 'scipy', 'librosa', 'seaborn', 'tqdm', 'dill',
                      'pip', 'IPython', 'scikit-learn', 'pymatbridge',
                      'h5py',
                      'line_profiler', 'memory_profiler', 'pycallgraph',
                      'pymatbridge',
                      'cached_property', 'tabulate', 'editdistance', 'Pyro4',
                      'psutil', 'plumbum', 'click', 'typecheck-decorator',
                      'natsort', 'pymongo',
                      'coverage',  # for nosetests --with-coverage
                      'bs4',  # for german speech database
                      'pysoundfile',  # for reading .flac audio
                      ],

    # List additional groups of dependencies here (e.g. development
    # dependencies). You can install these using the following syntax,
    # for example:
    # $ pip install -e .[dev,test]
    extras_require={
        'dev': ['check-manifest'],
        'test': ['coverage'],
    },

    ext_modules=cythonize(["nt/reverb/CalcRIR_Simple_C.pyx",
                           'nt/speech_enhancement/cythonized/get_gev_vector.pyx',
                           'nt/speech_enhancement/cythonized/c_eig.pyx',
                           'nt/reverb/rirgen/pyrirgen.pyx'
                           ],
                          annotate=True,
                          ),

<<<<<<< HEAD
=======

    # If there are data files included in your packages that need to be
    # installed, specify them here.  If using Python 2.6 or less, then these
    # have to be included in MANIFEST.in as well.
    package_data={
        'nt_feature_extraction': ['package_data.dat'],
    },

    # Although 'package_data' is the preferred approach, in some case you may
    # need to place data files outside of your packages. See:
    # http://docs.python.org/3.4/distutils/setupscript.html#installing-additional-files # noqa
    # In this case, 'data_file' will be installed into '<sys.prefix>/my_data'
    data_files=[('my_data', ['data/data_file'])],
>>>>>>> 6da35d87
    include_dirs=[numpy.get_include()],
)<|MERGE_RESOLUTION|>--- conflicted
+++ resolved
@@ -102,22 +102,5 @@
                            ],
                           annotate=True,
                           ),
-
-<<<<<<< HEAD
-=======
-
-    # If there are data files included in your packages that need to be
-    # installed, specify them here.  If using Python 2.6 or less, then these
-    # have to be included in MANIFEST.in as well.
-    package_data={
-        'nt_feature_extraction': ['package_data.dat'],
-    },
-
-    # Although 'package_data' is the preferred approach, in some case you may
-    # need to place data files outside of your packages. See:
-    # http://docs.python.org/3.4/distutils/setupscript.html#installing-additional-files # noqa
-    # In this case, 'data_file' will be installed into '<sys.prefix>/my_data'
-    data_files=[('my_data', ['data/data_file'])],
->>>>>>> 6da35d87
     include_dirs=[numpy.get_include()],
 )