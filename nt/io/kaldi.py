--- conflicted
+++ resolved
@@ -179,12 +179,7 @@
                 cmds.append(cmd.format(
                     num_mel_bins=num_mel_bins, use_energy=use_energy,
                     low_freq=low_freq, high_freq=high_freq,
-<<<<<<< HEAD
                     use_log_fbank=use_log_fbank, window_type=window_type,
-=======
-                    use_log_fbank=use_log_fbank,
-                    window_type=window_type,
->>>>>>> 1e676a6a
                     wav_scp=os.path.join(tmp_dir, '{}.scp'.format(scp_idx)),
                     dst_ark=os.path.join(dst_dir, '{}.ark'.format(scp_idx)),
                     dst_scp=os.path.join(dst_dir, '{}.scp'.format(scp_idx)),
@@ -205,15 +200,10 @@
                                    np.unique(list(feat_scp.keys())))
             warnings.warn(
                 'Mismatch between number of wav files and number '
-<<<<<<< HEAD
                 'of feature files. Missing the utterances {}'.format(missing))
         print('Finished successfully')
-=======
-                'of feature files. Missing the utterances {}'.
-                    format(missing))
         if verbose:
             print('Finished successfully')
->>>>>>> 1e676a6a
 
 
 def compute_mean_and_var_stats(feat_scp, dst_dir):
